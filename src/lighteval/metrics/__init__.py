import re

from lighteval.metrics.metrics import MetricCategory, Metrics
from lighteval.models.model_output import ModelReturn
from lighteval.tasks.requests import Doc
from lighteval.utils import as_list


def apply_target_perplexity_metric(results: list[ModelReturn], formatted_doc: Doc, metrics: list[str]):
    outputs = {}
<<<<<<< HEAD
    current_result = results.pop(0)
    reference_text = formatted_doc.choices[formatted_doc.gold_index]

    for metric in metrics:
        if Metrics[metric].value.category == MetricCategory.TARGET_PERPLEXITY:
            outputs.update(Metrics[metric].value.compute(results=current_result, reference_text=reference_text))
=======
    reference_text = formatted_doc.get_golds()[0]
    current_result = results.pop(0)
    target_logprob = current_result.result[0]
    target_acc = current_result.result[1]

    for metric in metrics:
        if Metrics[metric].value.category == MetricCategory.TARGET_PERPLEXITY:
            outputs.update(
                Metrics[metric].value.compute(
                    logprobs=target_logprob, target_acc=target_acc, reference_text=reference_text
                )
            )
>>>>>>> 50c18f93

    return results, outputs


def apply_perplexity_metric(results: list[ModelReturn], formatted_doc: Doc, metrics: list[str]):
    outputs = {}
    current_result = results.pop(0)
    # Sometimes, processing was added for the log processings
    # that we don't want to include when computing the sentence length
    # Check if we want to keep this or not
    if formatted_doc.original_query not in [None, ""]:
        reference_text = formatted_doc.original_query
    else:
        reference_text = formatted_doc.query

    for metric in metrics:
        if Metrics[metric].value.category == MetricCategory.PERPLEXITY:
            outputs.update(
                Metrics[metric].value.compute(logprobs=current_result.result, reference_text=reference_text)
            )

    return results, outputs


def apply_generative_metric(results: list[ModelReturn], formatted_doc: Doc, metrics: list[str], output_regex=None):
    outputs = {}

    # Post processing prediction
    pred_raw = results.pop(0).result
    if output_regex is not None:
        pred = next(iter(re.findall(output_regex, pred_raw)), "")
    else:
        pred = pred_raw
    pred = as_list(pred)

    # Extracting gold
    try:
        golds = formatted_doc.get_golds()
    except KeyError:
        golds = None

    # Specific process for HELM like evals # hrm
    # if "label_to_choices" in formatted_doc:
    if formatted_doc.specific is not None and "label_to_choices" in formatted_doc.specific:
        # Helm predicts on labels keys (A/B/C/D), but computes metrics on choices
        pred = [formatted_doc.specific["label_to_choices"].get(p) for p in pred]
        golds = [formatted_doc.specific["label_to_choices"][g] for g in golds]

    for metric in metrics:
        if Metrics[metric].value.category == MetricCategory.GENERATIVE:
            outputs.update(Metrics[metric].value.compute(golds=golds, predictions=pred, formatted_doc=formatted_doc))

    return results, outputs


def apply_generative_logprob_metric(results: list[ModelReturn], formatted_doc: Doc, metrics: list[str]):
    # Applied to no metric atm, but we have the model side logic
    outputs = {}

    for metric in metrics:
        if Metrics[metric].value.category == MetricCategory.GENERATIVE_LOGPROB:
            outputs.update(Metrics[metric].value.compute(results=results, formatted_doc=formatted_doc))

    return results, outputs


def apply_multichoice_metric(results: list[ModelReturn], formatted_doc: Doc, metrics: list[str]):
    outputs = {}
    if len(formatted_doc.choices) != len(results):
        raise ValueError("Length of results is not equal to the length of the choices")
    if len(formatted_doc.choices) <= 1:
        raise ValueError(
            "You can't use a multi choice metric with only one choice. Use `acc_golds_likelihood` instead."
        )
    choices_logprob = [results[i].result[0] for i in range(len(formatted_doc.choices))]
    gold_ixs = as_list(formatted_doc.gold_index)

    for metric in metrics:
        if Metrics[metric].value.category == MetricCategory.MULTICHOICE:
            outputs.update(
                Metrics[metric].value.compute(
                    choices_logprob=choices_logprob, gold_ixs=gold_ixs, formatted_doc=formatted_doc
                )
            )

    return results, outputs


def apply_multichoice_metric_one_token(results: list[ModelReturn], formatted_doc: Doc, metrics: list[str]):
    outputs = {}
    choices_logprob = results.pop(0).result
    gold_ixs = as_list(formatted_doc.gold_index)

    for metric in metrics:
        if Metrics[metric].value.category == MetricCategory.MULTICHOICE_ONE_TOKEN:
            outputs.update(
                Metrics[metric].value.compute(
                    choices_logprob=choices_logprob, gold_ixs=gold_ixs, formatted_doc=formatted_doc
                )
            )

    return results, outputs<|MERGE_RESOLUTION|>--- conflicted
+++ resolved
@@ -8,14 +8,6 @@
 
 def apply_target_perplexity_metric(results: list[ModelReturn], formatted_doc: Doc, metrics: list[str]):
     outputs = {}
-<<<<<<< HEAD
-    current_result = results.pop(0)
-    reference_text = formatted_doc.choices[formatted_doc.gold_index]
-
-    for metric in metrics:
-        if Metrics[metric].value.category == MetricCategory.TARGET_PERPLEXITY:
-            outputs.update(Metrics[metric].value.compute(results=current_result, reference_text=reference_text))
-=======
     reference_text = formatted_doc.get_golds()[0]
     current_result = results.pop(0)
     target_logprob = current_result.result[0]
@@ -28,7 +20,6 @@
                     logprobs=target_logprob, target_acc=target_acc, reference_text=reference_text
                 )
             )
->>>>>>> 50c18f93
 
     return results, outputs
 
